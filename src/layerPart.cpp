--- conflicted
+++ resolved
@@ -68,48 +68,4 @@
     }
 }
 
-<<<<<<< HEAD
-void layerparts2HTML(SliceDataStorage& storage, const char* filename, bool all_layers, LayerIndex layer_nr)
-{
-    
-    FILE* out = fopen(filename, "w");
-    fprintf(out, "<!DOCTYPE html><html><body>");
-    Point3 modelSize = storage.model_size;
-    Point3 modelMin = storage.model_min;
-    
-    Point model_min_2d = Point(modelMin.x, modelMin.y);
-    Point model_max_2d = Point(modelSize.x, modelSize.y) + model_min_2d;
-    AABB aabb(model_min_2d, model_max_2d);
-    
-    SVG svg(filename, aabb);
-    
-    for(SliceMeshStorage& mesh : storage.meshes)
-    {
-        for(unsigned int layer_idx = 0; layer_idx < mesh.layers.size(); layer_idx++)
-        {
-            if (!(all_layers || int(layer_idx) == layer_nr)) { continue; }
-            SliceLayer& layer = mesh.layers[layer_idx];
-//             fprintf(out, "<svg xmlns=\"http://www.w3.org/2000/svg\" version=\"1.1\" style=\"width: 500px; height:500px\">\n");
-            for(SliceLayerPart& part : layer.parts)
-            {
-                svg.writeAreas(part.outline);
-                svg.writePoints(part.outline);
-//                 for(unsigned int j=0;j<part.outline.size();j++)
-//                 {
-//                     fprintf(out, "<polygon points=\"");
-//                     for(unsigned int k=0;k<part.outline[j].size();k++)
-//                         fprintf(out, "%f,%f ", float(part.outline[j][k].X - modelMin.x)/modelSize.x*500, float(part.outline[j][k].Y - modelMin.y)/modelSize.y*500);
-//                     if (j == 0)
-//                         fprintf(out, "\" style=\"fill:gray; stroke:black;stroke-width:1\" />\n");
-//                     else
-//                         fprintf(out, "\" style=\"fill:red; stroke:black;stroke-width:1\" />\n");
-//                 }
-            }
-//             fprintf(out, "</svg>\n");
-        }
-    }
-}
-
-=======
->>>>>>> 3b0e5ffd
 }//namespace cura