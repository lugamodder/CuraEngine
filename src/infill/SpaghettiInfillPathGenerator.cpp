/** Copyright (C) 2017 Ultimaker - Released under terms of the AGPLv3 License */
#include "SpaghettiInfillPathGenerator.h"
#include "../infill.h"
#include "../FffGcodeWriter.h"

namespace cura {


bool SpaghettiInfillPathGenerator::processSpaghettiInfill(const SliceDataStorage& storage, const FffGcodeWriter& fff_gcode_writer, LayerPlan& gcode_layer, const SliceMeshStorage& mesh, const int extruder_nr, const PathConfigStorage::MeshPathConfigs& mesh_config, const SliceLayerPart& part, int infill_line_distance, int infill_overlap, int infill_angle, const Point& infill_origin)
{
    if (extruder_nr != mesh.getSettingAsExtruderNr("infill_extruder_nr"))
    {
        return false;
    }
    bool added_something = false;
    const GCodePathConfig& config = mesh_config.infill_config[0];
    const EFillMethod pattern = mesh.getSettingAsFillMethod("infill_pattern");
    const bool zig_zaggify_infill = mesh.getSettingBoolean("zig_zaggify_infill");
    const bool connect_polygons = true; // spaghetti infill should have as least as possible travel moves
    const unsigned int infill_line_width = config.getLineWidth();
    constexpr int infill_multiplier = 1;
    const int64_t infill_shift = 0;
    const int64_t outline_offset = 0;
    const double layer_height_mm = (gcode_layer.getLayerNr() == 0) ? mesh.getSettingInMillimeters("layer_height_0") : mesh.getSettingInMillimeters("layer_height");

    // For each part on this layer which is used to fill that part and parts below:
    for (const std::pair<Polygons, double>& filling_area : part.spaghetti_infill_volumes)
    {
        Polygons infill_lines;
        Polygons infill_polygons;

        const Polygons& area = filling_area.first; // Area of the top within which to move while extruding (might be empty if the spaghetti_inset was too large)
        const double total_volume = filling_area.second * mesh.getSettingAsRatio("spaghetti_flow") + mesh.getSettingInCubicMillimeters("spaghetti_infill_extra_volume"); // volume to be extruded
        if (total_volume <= 0.0)
        {
            continue;
        }

        // generate zigzag print head paths
        Polygons* perimeter_gaps_output = nullptr;
        const bool connected_zigzags = true;
        const bool use_endpieces = false;
<<<<<<< HEAD
        Infill infill_comp(pattern, zig_zaggify_infill, connect_polygons, area, outline_offset
            , infill_line_width, infill_line_distance, infill_overlap, infill_angle, gcode_layer.z, infill_shift, infill_origin, perimeter_gaps_output, connected_zigzags, use_endpieces
=======
        Infill infill_comp(pattern, zig_zaggify_infill, area, outline_offset
            , infill_line_width, infill_line_distance, infill_overlap, infill_multiplier, infill_angle, gcode_layer.z,
            infill_shift, infill_origin, perimeter_gaps_output, connected_zigzags, use_endpieces
>>>>>>> 1c2a90bf
            , mesh.getSettingInMicrons("cross_infill_pocket_size"));
        // cross_fill_patterns is only generated when spaghetti infill is not used,
        // so we pass nullptr here.
        infill_comp.generate(infill_polygons, infill_lines, nullptr, &mesh);

        // add paths to plan with a higher flow ratio in order to extrude the required amount.
        const coord_t total_length = infill_polygons.polygonLength() + infill_lines.polyLineLength();
        if (total_length > 0)
        { // zigzag path generation actually generated paths
            // calculate the normal volume extruded when using the layer height and line width to calculate extrusion
            const double normal_volume = INT2MM(INT2MM(total_length * infill_line_width)) * layer_height_mm;
            assert(normal_volume > 0.0);
            const float flow_ratio = total_volume / normal_volume;
            assert(flow_ratio / mesh.getSettingAsRatio("spaghetti_flow") >= 0.9);
            assert(!std::isnan(flow_ratio) && !std::isinf(flow_ratio));

            if (!infill_polygons.empty() || !infill_lines.empty())
            {
                added_something = true;
                fff_gcode_writer.setExtruder_addPrime(storage, gcode_layer, extruder_nr);
                if (!infill_polygons.empty())
                {
                    constexpr bool force_comb_retract = false;
                    gcode_layer.addTravel(infill_polygons[0][0], force_comb_retract);
                    gcode_layer.addPolygonsByOptimizer(infill_polygons, config, nullptr, ZSeamConfig(), 0, false, flow_ratio);
                }
                const bool is_zigzag = mesh.getSettingBoolean("zig_zaggify_infill") || pattern == EFillMethod::ZIG_ZAG;
                const coord_t wipe_dist = is_zigzag ? 0 : -mesh.getSettingInMicrons("infill_wipe_dist");
                const SpaceFillType line_type = is_zigzag ? SpaceFillType::Lines : SpaceFillType::PolyLines;
                gcode_layer.addLinesByOptimizer(infill_lines, config, line_type, false, wipe_dist, flow_ratio);
            }
        }
        else
        { // zigzag path generation couldn't generate paths, probably because the area was too small
            // generate small path near the middle of the filling area
            // note that we need a path with positive length because that is currently the only way to insert an extrusion in a layer plan
            constexpr int path_length = 10;
            Point middle = AABB(area).getMiddle();
            if (!area.inside(middle))
            {
                PolygonUtils::ensureInsideOrOutside(area, middle, infill_line_width / 2);
            }
            const double normal_volume = INT2MM(INT2MM(path_length * infill_line_width)) * layer_height_mm;
            const float flow_ratio = total_volume / normal_volume;
            gcode_layer.addTravel(middle);
            gcode_layer.addExtrusionMove(middle + Point(0, path_length), config, SpaceFillType::Lines, flow_ratio);
        }
    }
    return added_something;
}

}//namespace cura<|MERGE_RESOLUTION|>--- conflicted
+++ resolved
@@ -40,14 +40,9 @@
         Polygons* perimeter_gaps_output = nullptr;
         const bool connected_zigzags = true;
         const bool use_endpieces = false;
-<<<<<<< HEAD
         Infill infill_comp(pattern, zig_zaggify_infill, connect_polygons, area, outline_offset
-            , infill_line_width, infill_line_distance, infill_overlap, infill_angle, gcode_layer.z, infill_shift, infill_origin, perimeter_gaps_output, connected_zigzags, use_endpieces
-=======
-        Infill infill_comp(pattern, zig_zaggify_infill, area, outline_offset
             , infill_line_width, infill_line_distance, infill_overlap, infill_multiplier, infill_angle, gcode_layer.z,
             infill_shift, infill_origin, perimeter_gaps_output, connected_zigzags, use_endpieces
->>>>>>> 1c2a90bf
             , mesh.getSettingInMicrons("cross_infill_pocket_size"));
         // cross_fill_patterns is only generated when spaghetti infill is not used,
         // so we pass nullptr here.
