/** Copyright (C) 2013 David Braam - Released under terms of the AGPLv3 License */
#include <stdarg.h>
#include <iomanip>
#include <cmath>

#include "gcodeExport.h"
#include "utils/logoutput.h"
#include "PrintFeature.h"

namespace cura {

GCodeExport::GCodeExport()
: output_stream(&std::cout)
, currentPosition(0,0,MM2INT(20))
, layer_nr(0)
{
    current_e_value = 0;
    current_extruder = 0;
    currentFanSpeed = -1;

    totalPrintTime = 0.0;

    currentSpeed = 1;
    isZHopped = 0;
    setFlavor(EGCodeFlavor::REPRAP);
    initial_bed_temp = 0;

    extruder_count = 0;
}

GCodeExport::~GCodeExport()
{
}

void GCodeExport::preSetup(MeshGroup* settings)
{
    setFlavor(settings->getSettingAsGCodeFlavor("machine_gcode_flavor"));
    use_extruder_offset_to_offset_coords = settings->getSettingBoolean("machine_use_extruder_offset_to_offset_coords");

    extruder_count = settings->getSettingAsCount("machine_extruder_count");

    for (unsigned int n = 0; n < extruder_count; n++)
    {
        ExtruderTrain* train = settings->getExtruderTrain(n);
        setFilamentDiameter(n, train->getSettingInMicrons("material_diameter")); 

        extruder_attr[n].nozzle_size = train->getSettingInMicrons("machine_nozzle_size");
        extruder_attr[n].nozzle_offset = Point(train->getSettingInMicrons("machine_nozzle_offset_x"), train->getSettingInMicrons("machine_nozzle_offset_y"));

        extruder_attr[n].start_code = train->getSettingString("machine_extruder_start_code");
        extruder_attr[n].end_code = train->getSettingString("machine_extruder_end_code");

        extruder_attr[n].extruder_switch_retraction_config.distance = train->getSettingInMillimeters("switch_extruder_retraction_amount"); 
        extruder_attr[n].extruder_switch_retraction_config.prime_volume = 0.0;
        extruder_attr[n].extruder_switch_retraction_config.speed = train->getSettingInMillimetersPerSecond("switch_extruder_retraction_speed");
        extruder_attr[n].extruder_switch_retraction_config.primeSpeed = train->getSettingInMillimetersPerSecond("switch_extruder_prime_speed");
        extruder_attr[n].extruder_switch_retraction_config.zHop = 1000; // TODO: make configurable
        extruder_attr[n].extruder_switch_retraction_config.retraction_count_max = 9999999; // extruder switch retraction is never limited
        extruder_attr[n].extruder_switch_retraction_config.retraction_extrusion_window = 99999.9; // so that extruder switch retractions won't affect the retraction buffer (extruded_volume_at_previous_n_retractions)
        extruder_attr[n].extruder_switch_retraction_config.retraction_min_travel_distance = 0; // no limitation on travel distance for an extruder switch retract

        extruder_attr[n].last_retraction_prime_speed = train->getSettingInMillimetersPerSecond("retraction_prime_speed"); // the alternative would be switch_extruder_prime_speed, but dual extrusion might not even be configured...
    }

    if (flavor == EGCodeFlavor::BFB)
    {
        new_line = "\r\n";
    }
    else 
    {
        new_line = "\n";
    }
}

void GCodeExport::setInitialTemps(const MeshGroup& settings)
{
    for (unsigned int extr_nr = 0; extr_nr < extruder_count; extr_nr++)
    {
        const ExtruderTrain* extr_train = settings.getExtruderTrain(extr_nr);
        assert(extr_train);
        double temp = extr_train->getSettingInDegreeCelsius((extr_nr == 0)? "material_print_temperature" : "material_standby_temperature");
        setInitialTemp(extr_nr, temp);
    }

    initial_bed_temp = settings.getSettingInDegreeCelsius("material_bed_temperature");
}

void GCodeExport::setInitialTemp(int extruder_nr, double temp)
{
    extruder_attr[extruder_nr].initial_temp = temp;
    if (flavor == EGCodeFlavor::GRIFFIN || flavor == EGCodeFlavor::ULTIGCODE)
    {
        extruder_attr[extruder_nr].currentTemperature = temp;
    }
}


std::string GCodeExport::getFileHeader(const double* print_time, const std::vector<double>& filament_used, const std::vector<int16_t>& mat_ids)
{
    std::ostringstream prefix;
    switch (flavor)
    {
    case EGCodeFlavor::GRIFFIN:
        prefix << ";START_OF_HEADER" << new_line;
        prefix << ";HEADER_VERSION:0.1" << new_line;
        prefix << ";FLAVOR:" << toString(flavor) << new_line;
        prefix << ";GENERATOR.NAME:Cura_SteamEngine" << new_line;
        prefix << ";GENERATOR.VERSION:" << VERSION << new_line;

        for (unsigned int extr_nr = 0; extr_nr < extruder_count; extr_nr++)
        {
            prefix << ";EXTRUDER_TRAIN." << extr_nr << ".INITIAL_TEMPERATURE:" << extruder_attr[extr_nr].initial_temp << new_line;
            if (filament_used.size() == extruder_count)
            {
                prefix << ";EXTRUDER_TRAIN." << extr_nr << ".MATERIAL.VOLUME_USED:" << static_cast<int>(filament_used[extr_nr]) << new_line;
            }
            if (mat_ids.size() == extruder_count)
            {
                prefix << ";EXTRUDER_TRAIN." << extr_nr << ".MATERIAL.GUID:" << mat_ids[extr_nr] << new_line; // TODO: convert to hexadecimal format
            }
            prefix << ";EXTRUDER_TRAIN." << extr_nr << ".NOZZLE.DIAMETER:" << float(INT2MM(getNozzleSize(extr_nr))) << new_line;
        }
        prefix << ";BED.INITIAL_TEMPERATURE:" << initial_bed_temp << new_line;

        if (print_time)
        {
            prefix << ";PRINT.TIME:" << static_cast<int>(*print_time) << new_line;
        }

        prefix << ";PRINT.SIZE.MIN.X:0" << new_line;
        prefix << ";PRINT.SIZE.MIN.Y:0" << new_line;
        prefix << ";PRINT.SIZE.MIN.Z:0" << new_line;
        prefix << ";PRINT.SIZE.MAX.X:180" << new_line;
        prefix << ";PRINT.SIZE.MAX.Y:200" << new_line;
        prefix << ";PRINT.SIZE.MAX.Z:200" << new_line;
        prefix << ";END_OF_HEADER" << new_line;
        return prefix.str();
    default:
        prefix << ";FLAVOR:" << toString(flavor) << new_line;
        prefix << ";TIME:" << ((print_time)? static_cast<int>(*print_time) : 6666) << new_line;
        if (flavor == EGCodeFlavor::ULTIGCODE)
        {
            prefix << ";MATERIAL:" << ((filament_used.size() >= 1)? static_cast<int>(filament_used[0]) : 6666) << new_line;
            prefix << ";MATERIAL2:" << ((filament_used.size() >= 2)? static_cast<int>(filament_used[1]) : 0) << new_line;

            prefix << ";NOZZLE_DIAMETER:" << float(INT2MM(getNozzleSize(0))) << new_line;
            // TODO: the second nozzle size isn't always initiated! ";NOZZLE_DIAMETER2:"
        }
        return prefix.str();
    }
}


void GCodeExport::setLayerNr(unsigned int layer_nr_) {
    layer_nr = layer_nr_;
}

void GCodeExport::setOutputStream(std::ostream* stream)
{
    output_stream = stream;
    *output_stream << std::fixed;
}

int GCodeExport::getNozzleSize(int extruder_idx)
{
    return extruder_attr[extruder_idx].nozzle_size;
}

Point GCodeExport::getExtruderOffset(int id)
{
    return extruder_attr[id].nozzle_offset;
}

Point GCodeExport::getGcodePos(int64_t x, int64_t y, int extruder_train)
{
    if (use_extruder_offset_to_offset_coords) { return Point(x,y) - getExtruderOffset(extruder_train); }
    else { return Point(x,y); }
}


void GCodeExport::setFlavor(EGCodeFlavor flavor)
{
    this->flavor = flavor;
    if (flavor == EGCodeFlavor::MACH3)
        for(int n=0; n<MAX_EXTRUDERS; n++)
            extruder_attr[n].extruderCharacter = 'A' + n;
    else
        for(int n=0; n<MAX_EXTRUDERS; n++)
            extruder_attr[n].extruderCharacter = 'E';
    if (flavor == EGCodeFlavor::ULTIGCODE || flavor == EGCodeFlavor::REPRAP_VOLUMATRIC)
    {
        is_volumatric = true;
    }
    else
    {
        is_volumatric = false;
    }

    if (flavor == EGCodeFlavor::BFB || flavor == EGCodeFlavor::REPRAP_VOLUMATRIC || flavor == EGCodeFlavor::ULTIGCODE)
    {
        firmware_retract = true;
    }
    else 
    {
        firmware_retract = false;
    }
}

EGCodeFlavor GCodeExport::getFlavor()
{
    return this->flavor;
}

void GCodeExport::setZ(int z)
{
    this->zPos = z;
}

Point3 GCodeExport::getPosition()
{
    return currentPosition;
}
Point GCodeExport::getPositionXY()
{
    return Point(currentPosition.x, currentPosition.y);
}

int GCodeExport::getPositionZ()
{
    return currentPosition.z;
}

int GCodeExport::getExtruderNr()
{
    return current_extruder;
}

void GCodeExport::setFilamentDiameter(unsigned int extruder, int diameter)
{
    double r = INT2MM(diameter) / 2.0;
    double area = M_PI * r * r;
    extruder_attr[extruder].filament_area = area;
}

double GCodeExport::getCurrentExtrudedVolume()
{
    double extrusion_amount = current_e_value;
    if (!firmware_retract)
    { // no E values are changed to perform a retraction
        extrusion_amount -= extruder_attr[current_extruder].retraction_e_amount_at_e_start; // subtract the increment in E which was used for the first unretraction instead of extrusion
        extrusion_amount += extruder_attr[current_extruder].retraction_e_amount_current; // add the decrement in E which the filament is behind on extrusion due to the last retraction
    }
    if (is_volumatric)
    {
        return extrusion_amount;
    }
    else
    {
        return extrusion_amount * extruder_attr[current_extruder].filament_area;
    }
}

double GCodeExport::eToMm(double e)
{
    if (is_volumatric)
    {
        return e / extruder_attr[current_extruder].filament_area;
    }
    else
    {
        return e;
    }
}

double GCodeExport::mm3ToE(double mm3)
{
    if (is_volumatric)
    {
        return mm3;
    }
    else
    {
        return mm3 / extruder_attr[current_extruder].filament_area;
    }
}

double GCodeExport::mmToE(double mm)
{
    if (is_volumatric)
    {
        return mm * extruder_attr[current_extruder].filament_area;
    }
    else
    {
        return mm;
    }
}


double GCodeExport::getTotalFilamentUsed(int extruder_nr)
{
    if (extruder_nr == current_extruder)
        return extruder_attr[extruder_nr].totalFilament + getCurrentExtrudedVolume();
    return extruder_attr[extruder_nr].totalFilament;
}

double GCodeExport::getTotalPrintTime()
{
    return totalPrintTime;
}

void GCodeExport::resetTotalPrintTimeAndFilament()
{
    totalPrintTime = 0;
    for(unsigned int e=0; e<MAX_EXTRUDERS; e++)
    {
        extruder_attr[e].totalFilament = 0.0;
        extruder_attr[e].currentTemperature = 0;
    }
    current_e_value = 0.0;
    estimateCalculator.reset();
}

void GCodeExport::updateTotalPrintTime()
{
    totalPrintTime += estimateCalculator.calculate();
    estimateCalculator.reset();
}

void GCodeExport::writeComment(std::string comment)
{
    *output_stream << ";";
    for (unsigned int i = 0; i < comment.length(); i++)
    {
        if (comment[i] == '\n')
        {
            *output_stream << "\\n";
        }else{
            *output_stream << comment[i];
        }
    }
    *output_stream << new_line;
}

void GCodeExport::writeTypeComment(const char* type)
{
    *output_stream << ";TYPE:" << type << new_line;
}

void GCodeExport::writeTypeComment(PrintFeatureType type)
{
    switch (type)
    {
        case PrintFeatureType::OuterWall:
            *output_stream << ";TYPE:WALL-OUTER" << new_line;
            break;
        case PrintFeatureType::InnerWall:
            *output_stream << ";TYPE:WALL-INNER" << new_line;
            break;
        case PrintFeatureType::Skin:
            *output_stream << ";TYPE:SKIN" << new_line;
            break;
        case PrintFeatureType::Support:
            *output_stream << ";TYPE:SUPPORT" << new_line;
            break;
        case PrintFeatureType::Skirt:
            *output_stream << ";TYPE:SKIRT" << new_line;
            break;
        case PrintFeatureType::Infill:
            *output_stream << ";TYPE:FILL" << new_line;
            break;
        case PrintFeatureType::SupportInfill:
            *output_stream << ";TYPE:SUPPORT" << new_line;
            break;
        case PrintFeatureType::MoveCombing:
        case PrintFeatureType::MoveRetraction:
        default:
            // do nothing
            break;
    }
}


void GCodeExport::writeLayerComment(int layer_nr)
{
    *output_stream << ";LAYER:" << layer_nr << new_line;
}

void GCodeExport::writeLayerCountComment(int layer_count)
{
    *output_stream << ";LAYER_COUNT:" << layer_count << new_line;
}

void GCodeExport::writeLine(const char* line)
{
    *output_stream << line << new_line;
}

void GCodeExport::resetExtrusionValue()
{
    if (flavor != EGCodeFlavor::MAKERBOT && flavor != EGCodeFlavor::BFB)
    {
        *output_stream << "G92 " << extruder_attr[current_extruder].extruderCharacter << "0" << new_line;
        double current_extruded_volume = getCurrentExtrudedVolume();
        extruder_attr[current_extruder].totalFilament += current_extruded_volume;
        for (double& extruded_volume_at_retraction : extruder_attr[current_extruder].extruded_volume_at_previous_n_retractions)
        { // update the extruded_volume_at_previous_n_retractions only of the current extruder, since other extruders don't extrude the current volume
            extruded_volume_at_retraction -= current_extruded_volume;
        }
        current_e_value = 0.0;
        extruder_attr[current_extruder].retraction_e_amount_at_e_start = extruder_attr[current_extruder].retraction_e_amount_current;
    }
}

void GCodeExport::writeDelay(double timeAmount)
{
    *output_stream << "G4 P" << int(timeAmount * 1000) << new_line;
    estimateCalculator.addTime(timeAmount);
}

void GCodeExport::writeMove(Point p, double speed, double extrusion_mm3_per_mm)
{
    writeMove(p.X, p.Y, zPos, speed, extrusion_mm3_per_mm);
}

void GCodeExport::writeMove(Point3 p, double speed, double extrusion_mm3_per_mm)
{
    writeMove(p.x, p.y, p.z, speed, extrusion_mm3_per_mm);
}

void GCodeExport::writeMoveBFB(int x, int y, int z, double speed, double extrusion_mm3_per_mm)
{
    double extrusion_per_mm = mm3ToE(extrusion_mm3_per_mm);
    
    Point gcode_pos = getGcodePos(x,y, current_extruder);
    
    //For Bits From Bytes machines, we need to handle this completely differently. As they do not use E values but RPM values.
    float fspeed = speed * 60;
    float rpm = extrusion_per_mm * speed * 60;
    const float mm_per_rpm = 4.0; //All BFB machines have 4mm per RPM extrusion.
    rpm /= mm_per_rpm;
    if (rpm > 0)
    {
        if (extruder_attr[current_extruder].retraction_e_amount_current)
        {
            if (currentSpeed != double(rpm))
            {
                //fprintf(f, "; %f e-per-mm %d mm-width %d mm/s\n", extrusion_per_mm, lineWidth, speed);
                //fprintf(f, "M108 S%0.1f\r\n", rpm);
                *output_stream << "M108 S" << std::setprecision(1) << rpm << new_line;
                currentSpeed = double(rpm);
            }
            //Add M101 or M201 to enable the proper extruder.
            *output_stream << "M" << int((current_extruder + 1) * 100 + 1) << new_line;
            extruder_attr[current_extruder].retraction_e_amount_current = 0.0;
        }
        //Fix the speed by the actual RPM we are asking, because of rounding errors we cannot get all RPM values, but we have a lot more resolution in the feedrate value.
        // (Trick copied from KISSlicer, thanks Jonathan)
        fspeed *= (rpm / (roundf(rpm * 100) / 100));

        //Increase the extrusion amount to calculate the amount of filament used.
        Point3 diff = Point3(x,y,z) - getPosition();
        
        current_e_value += extrusion_per_mm * diff.vSizeMM();
    }
    else
    {
        //If we are not extruding, check if we still need to disable the extruder. This causes a retraction due to auto-retraction.
        if (!extruder_attr[current_extruder].retraction_e_amount_current)
        {
            *output_stream << "M103" << new_line;
            extruder_attr[current_extruder].retraction_e_amount_current = 1.0; // 1.0 used as stub; BFB doesn't use the actual retraction amount; it performs retraction on the firmware automatically
        }
    }
    *output_stream << std::setprecision(3) << 
        "G1 X" << INT2MM(gcode_pos.X) << 
        " Y" << INT2MM(gcode_pos.Y) << 
        " Z" << INT2MM(z) << std::setprecision(1) << " F" << fspeed << new_line;
    
    currentPosition = Point3(x, y, z);
    estimateCalculator.plan(TimeEstimateCalculator::Position(INT2MM(currentPosition.x), INT2MM(currentPosition.y), INT2MM(currentPosition.z), eToMm(current_e_value)), speed);
}

void GCodeExport::writeMove(int x, int y, int z, double speed, double extrusion_mm3_per_mm)
{
    if (currentPosition.x == x && currentPosition.y == y && currentPosition.z == z)
        return;

#ifdef ASSERT_INSANE_OUTPUT
    assert(speed < 200 && speed > 1); // normal F values occurring in UM2 gcode (this code should not be compiled for release)
    assert(currentPosition != no_point3);
    assert((Point3(x,y,z) - currentPosition).vSize() < MM2INT(300)); // no crazy positions (this code should not be compiled for release)
#endif //ASSERT_INSANE_OUTPUT

    if (extrusion_mm3_per_mm < 0)
        logWarning("Warning! Negative extrusion move!");

    if (flavor == EGCodeFlavor::BFB)
    {
        writeMoveBFB(x, y, z, speed, extrusion_mm3_per_mm);
        return;
    }

    double extrusion_per_mm = mm3ToE(extrusion_mm3_per_mm);

    Point gcode_pos = getGcodePos(x,y, current_extruder);

    if (extrusion_mm3_per_mm > 0.000001)
    {
        Point3 diff = Point3(x,y,z) - getPosition();
        if (isZHopped > 0)
        {
            *output_stream << std::setprecision(3) << "G1 Z" << INT2MM(currentPosition.z) << new_line;
            isZHopped = 0;
        }
        double prime_volume = extruder_attr[current_extruder].prime_volume;
        current_e_value += mm3ToE(prime_volume);
        if (extruder_attr[current_extruder].retraction_e_amount_current)
        {
            if (firmware_retract)
            { // note that BFB is handled differently
                *output_stream << "G11" << new_line;
                //Assume default UM2 retraction settings.
                if (prime_volume > 0)
                {
                    *output_stream << "G1 F" << (extruder_attr[current_extruder].last_retraction_prime_speed * 60) << " " << extruder_attr[current_extruder].extruderCharacter << std::setprecision(5) << current_e_value << new_line;
                    currentSpeed = extruder_attr[current_extruder].last_retraction_prime_speed;
                }
                estimateCalculator.plan(TimeEstimateCalculator::Position(INT2MM(currentPosition.x), INT2MM(currentPosition.y), INT2MM(currentPosition.z), eToMm(current_e_value)), 25.0);
            }
            else
            {
                current_e_value += extruder_attr[current_extruder].retraction_e_amount_current;
                *output_stream << "G1 F" << (extruder_attr[current_extruder].last_retraction_prime_speed * 60) << " " << extruder_attr[current_extruder].extruderCharacter << std::setprecision(5) << current_e_value << new_line;
                currentSpeed = extruder_attr[current_extruder].last_retraction_prime_speed;
                estimateCalculator.plan(TimeEstimateCalculator::Position(INT2MM(currentPosition.x), INT2MM(currentPosition.y), INT2MM(currentPosition.z), eToMm(current_e_value)), currentSpeed);
            }
            if (getCurrentExtrudedVolume() > 10000.0) //According to https://github.com/Ultimaker/CuraEngine/issues/14 having more then 21m of extrusion causes inaccuracies. So reset it every 10m, just to be sure.
            {
                resetExtrusionValue();
            }
            extruder_attr[current_extruder].retraction_e_amount_current = 0.0;
        }
        else if (prime_volume > 0.0)
        {
            *output_stream << "G1 F" << (extruder_attr[current_extruder].last_retraction_prime_speed * 60) << " " << extruder_attr[current_extruder].extruderCharacter << std::setprecision(5) << current_e_value << new_line;
            currentSpeed = extruder_attr[current_extruder].last_retraction_prime_speed;
            estimateCalculator.plan(TimeEstimateCalculator::Position(INT2MM(currentPosition.x), INT2MM(currentPosition.y), INT2MM(currentPosition.z), eToMm(current_e_value)), currentSpeed);
        }
        extruder_attr[current_extruder].prime_volume = 0.0;
        current_e_value += extrusion_per_mm * diff.vSizeMM();
        *output_stream << "G1";
    }
    else
    {
        *output_stream << "G0";

        if (CommandSocket::isInstantiated()) 
        {
            // we should send this travel as a non-retraction move
            cura::Polygons travelPoly;
            PolygonRef travel = travelPoly.newPoly();
            travel.add(Point(currentPosition.x, currentPosition.y));
            travel.add(Point(x, y));
            CommandSocket::getInstance()->sendPolygons(extruder_attr[current_extruder].retraction_e_amount_current ? PrintFeatureType::MoveRetraction : PrintFeatureType::MoveCombing, layer_nr, travelPoly, extruder_attr[current_extruder].retraction_e_amount_current ? MM2INT(0.2) : MM2INT(0.1));
        }
    }

    if (currentSpeed != speed)
    {
        *output_stream << " F" << (speed * 60);
        currentSpeed = speed;
    }

    *output_stream << std::setprecision(3) << 
        " X" << INT2MM(gcode_pos.X) << 
        " Y" << INT2MM(gcode_pos.Y);
    if (z != currentPosition.z + isZHopped)
        *output_stream << " Z" << INT2MM(z + isZHopped);
    if (extrusion_mm3_per_mm > 0.000001)
        *output_stream << " " << extruder_attr[current_extruder].extruderCharacter << std::setprecision(5) << current_e_value;
    *output_stream << new_line;
    
    currentPosition = Point3(x, y, z);
    estimateCalculator.plan(TimeEstimateCalculator::Position(INT2MM(currentPosition.x), INT2MM(currentPosition.y), INT2MM(currentPosition.z), eToMm(current_e_value)), speed);
}

void GCodeExport::writeRetraction(RetractionConfig* config, bool force, bool extruder_switch)
{
    ExtruderTrainAttributes& extr_attr = extruder_attr[current_extruder];

    if (flavor == EGCodeFlavor::BFB)//BitsFromBytes does automatic retraction.
    {
        if (extruder_switch)
        {
            if (!extr_attr.retraction_e_amount_current)
                *output_stream << "M103" << new_line;

            extr_attr.retraction_e_amount_current = 1.0; // 1.0 is a stub; BFB doesn't use the actual retracted amount; retraction is performed by firmware
        }
        return;
    }

    double old_retraction_e_amount = extr_attr.retraction_e_amount_current;
    double new_retraction_e_amount = mmToE(config->distance);
    double retraction_diff_e_amount = old_retraction_e_amount - new_retraction_e_amount;
    if (std::abs(retraction_diff_e_amount) < 0.000001)
    {
        return;
    }

    { // handle retraction limitation
        double current_extruded_volume = getCurrentExtrudedVolume();
        std::deque<double>& extruded_volume_at_previous_n_retractions = extr_attr.extruded_volume_at_previous_n_retractions;
        while (int(extruded_volume_at_previous_n_retractions.size()) > config->retraction_count_max && !extruded_volume_at_previous_n_retractions.empty()) 
        {
            // extruder switch could have introduced data which falls outside the retraction window
            // also the retraction_count_max could have changed between the last retraction and this
            extruded_volume_at_previous_n_retractions.pop_back();
        }
        if (!force && config->retraction_count_max <= 0)
        {
            return;
        }
        if (!force && int(extruded_volume_at_previous_n_retractions.size()) == config->retraction_count_max
            && current_extruded_volume < extruded_volume_at_previous_n_retractions.back() + config->retraction_extrusion_window * extr_attr.filament_area) 
        {
            return;
        }
        extruded_volume_at_previous_n_retractions.push_front(current_extruded_volume);
        if (int(extruded_volume_at_previous_n_retractions.size()) == config->retraction_count_max + 1) 
        {
            extruded_volume_at_previous_n_retractions.pop_back();
        }
    }

    if (firmware_retract)
    {
        if (extruder_switch && extr_attr.retraction_e_amount_current) 
        {
            return; 
        }
        *output_stream << "G10";
        if (extruder_switch)
        {
            *output_stream << " S1";
        }
        *output_stream << new_line;
        //Assume default UM2 retraction settings.
        estimateCalculator.plan(TimeEstimateCalculator::Position(INT2MM(currentPosition.x), INT2MM(currentPosition.y), INT2MM(currentPosition.z), eToMm(current_e_value + retraction_diff_e_amount)), 25); // TODO: hardcoded values!
    }
    else
    {
        double speed = ((retraction_diff_e_amount < 0.0)? config->speed : extr_attr.last_retraction_prime_speed) * 60;
        current_e_value += retraction_diff_e_amount;
        *output_stream << "G1 F" << speed << " "
            << extr_attr.extruderCharacter << std::setprecision(5) << current_e_value << new_line;
        currentSpeed = speed;
        estimateCalculator.plan(TimeEstimateCalculator::Position(INT2MM(currentPosition.x), INT2MM(currentPosition.y), INT2MM(currentPosition.z), eToMm(current_e_value)), currentSpeed);
        extr_attr.last_retraction_prime_speed = config->primeSpeed;
    }

    extr_attr.retraction_e_amount_current = new_retraction_e_amount; // suppose that for UM2 the retraction amount in the firmware is equal to the provided amount
    extr_attr.prime_volume += config->prime_volume;

    if (config->zHop > 0)
    {
        isZHopped = config->zHop;
        *output_stream << std::setprecision(3) << "G1 Z" << INT2MM(currentPosition.z + isZHopped) << new_line;
    }
}

void GCodeExport::writeRetraction_extruderSwitch()
{
    ExtruderTrainAttributes& extr_attr = extruder_attr[current_extruder];
    RetractionConfig* config = &extr_attr.extruder_switch_retraction_config;

    writeRetraction(config, true, true);
}

void GCodeExport::switchExtruder(int new_extruder)
{
    if (current_extruder == new_extruder)
        return;

    writeRetraction_extruderSwitch();

<<<<<<< HEAD
    resetExtrusionValue(); // should be called on the old extruder, so that the E value at the first start of an extruder is not overwritten

=======
>>>>>>> dc761c2f
    int old_extruder = current_extruder;
    current_extruder = new_extruder;


    writeCode(extruder_attr[old_extruder].end_code.c_str());
    if (flavor == EGCodeFlavor::MAKERBOT)
    {
        *output_stream << "M135 T" << current_extruder << new_line;
    }
    else
    {
        *output_stream << "T" << current_extruder << new_line;
    }

<<<<<<< HEAD
=======
    resetExtrusionValue(); // zero the E value on the new extruder

>>>>>>> dc761c2f
    writeCode(extruder_attr[new_extruder].start_code.c_str());

    //Change the Z position so it gets re-writting again. We do not know if the switch code modified the Z position.
    currentPosition.z += 1;
}

void GCodeExport::writeCode(const char* str)
{
    *output_stream << str << new_line;
}

void GCodeExport::writePrimeTrain()
{
    *output_stream << "M227" << new_line;
}


void GCodeExport::writeFanCommand(double speed)
{
    if (currentFanSpeed == speed)
        return;
    if (speed > 0)
    {
        if (flavor == EGCodeFlavor::MAKERBOT)
            *output_stream << "M126 T0" << new_line; //value = speed * 255 / 100 // Makerbot cannot set fan speed...;
        else
            *output_stream << "M106 S" << (speed * 255 / 100) << new_line;
    }
    else
    {
        if (flavor == EGCodeFlavor::MAKERBOT)
            *output_stream << "M127 T0" << new_line;
        else
            *output_stream << "M107" << new_line;
    }
    currentFanSpeed = speed;
}

void GCodeExport::writeTemperatureCommand(int extruder, double temperature, bool wait)
{
    if (!wait && extruder_attr[extruder].currentTemperature == temperature)
        return;
    
    if (wait)
        *output_stream << "M109";
    else
        *output_stream << "M104";
    if (extruder != current_extruder)
        *output_stream << " T" << extruder;
    *output_stream << " S" << temperature << new_line;
    extruder_attr[extruder].currentTemperature = temperature;
}

void GCodeExport::writeBedTemperatureCommand(double temperature, bool wait)
{
    if (wait)
        *output_stream << "M190 S";
    else
        *output_stream << "M140 S";
    *output_stream << temperature << new_line;
}

void GCodeExport::finalize(double moveSpeed, const char* endCode)
{
    writeFanCommand(0);
    writeCode(endCode);
    long print_time = getTotalPrintTime();
    int mat_0 = getTotalFilamentUsed(0);
    log("Print time: %d\n", print_time);
    log("Print time (readable): %dh %dm %ds\n", print_time / 60 / 60, (print_time / 60) % 60, print_time % 60);
    log("Filament: %d\n", mat_0);
    for(int n=1; n<MAX_EXTRUDERS; n++)
        if (getTotalFilamentUsed(n) > 0)
            log("Filament%d: %d\n", n + 1, int(getTotalFilamentUsed(n)));
    output_stream->flush();
}

}//namespace cura
<|MERGE_RESOLUTION|>--- conflicted
+++ resolved
@@ -685,11 +685,6 @@
 
     writeRetraction_extruderSwitch();
 
-<<<<<<< HEAD
-    resetExtrusionValue(); // should be called on the old extruder, so that the E value at the first start of an extruder is not overwritten
-
-=======
->>>>>>> dc761c2f
     int old_extruder = current_extruder;
     current_extruder = new_extruder;
 
@@ -704,11 +699,7 @@
         *output_stream << "T" << current_extruder << new_line;
     }
 
-<<<<<<< HEAD
-=======
     resetExtrusionValue(); // zero the E value on the new extruder
-
->>>>>>> dc761c2f
     writeCode(extruder_attr[new_extruder].start_code.c_str());
 
     //Change the Z position so it gets re-writting again. We do not know if the switch code modified the Z position.
