//Copyright (c) 2018 Ultimaker B.V.
//CuraEngine is released under the terms of the AGPLv3 or higher.

#ifndef LAYER_PLAN_H
#define LAYER_PLAN_H

#include <vector>

#include "FanSpeedLayerTime.h"
#include "gcodeExport.h"
#include "GCodePathConfig.h"
#include "pathOrderOptimizer.h"
#include "SpaceFillType.h"
#include "wallOverlap.h"
#include "pathPlanning/Comb.h"
#include "pathPlanning/GCodePath.h"
#include "pathPlanning/NozzleTempInsert.h"
#include "pathPlanning/TimeMaterialEstimates.h"
#include "settings/PathConfigStorage.h"
#include "settings/types/LayerIndex.h"
#include "utils/logoutput.h"
#include "utils/optional.h"
#include "utils/polygon.h"

namespace cura 
{

class SliceDataStorage;

class LayerPlan; // forward declaration so that ExtruderPlan can be a friend
class LayerPlanBuffer; // forward declaration so that ExtruderPlan can be a friend

/*!
 * An extruder plan contains all planned paths (GCodePath) pertaining to a single extruder train.
 * 
 * It allows for temperature command inserts which can be inserted in between paths.
 */
class ExtruderPlan
{
    friend class LayerPlan; // TODO: LayerPlan still does a lot which should actually be handled in this class.
    friend class LayerPlanBuffer; // TODO: LayerPlanBuffer handles paths directly
protected:
    std::vector<GCodePath> paths; //!< The paths planned for this extruder
    std::list<NozzleTempInsert> inserts; //!< The nozzle temperature command inserts, to be inserted in between paths

    double heated_pre_travel_time; //!< The time at the start of this ExtruderPlan during which the head travels and has a temperature of initial_print_temperature

    /*!
     * The required temperature at the start of this extruder plan
     * or the temp to which to heat gradually over the layer change between this plan and the previous with the same extruder.
     * 
     * In case this extruder plan uses a different extruder than the last extruder plan:
     * this is the temperature to which to heat and wait before starting this extruder.
     * 
     * In case this extruder plan uses the same extruder as the previous extruder plan (previous layer):
     * this is the temperature used to heat to gradually when moving from the previous extruder layer to the next.
     * In that case no temperature (and wait) command will be inserted from this value, but a NozzleTempInsert is used instead.
     * In this case this member is only used as a way to convey information between different calls of \ref LayerPlanBuffer::processBuffer
     */
    double required_start_temperature;
    std::optional<double> extrusion_temperature; //!< The normal temperature for printing this extruder plan. That start and end of this extruder plan may deviate because of the initial and final print temp (none if extruder plan has no extrusion moves)
    std::optional<std::list<NozzleTempInsert>::iterator> extrusion_temperature_command; //!< The command to heat from the printing temperature of this extruder plan to the printing temperature of the next extruder plan (if it has the same extruder).
    std::optional<double> prev_extruder_standby_temp; //!< The temperature to which to set the previous extruder. Not used if the previous extruder plan was the same extruder.

    TimeMaterialEstimates estimates; //!< Accumulated time and material estimates for all planned paths within this extruder plan.

public:
    size_t extruder_nr; //!< The extruder used for this paths in the current plan.

    /*!
     * Simple contructor.
     * 
     * \warning Doesn't set the required temperature yet.
     * 
     * \param extruder The extruder number for which this object is a plan.
     * \param layer_nr The layer index of the layer that this extruder plan is
     * part of.
     * \param is_raft_layer Whether this extruder plan is part of a raft layer.
     */
    ExtruderPlan(const size_t extruder, const LayerIndex layer_nr, const bool is_initial_layer, const bool is_raft_layer, const coord_t layer_thickness, const FanSpeedLayerTimeSettings& fan_speed_layer_time_settings, const RetractionConfig& retraction_config);

    /*!
     * Add a new Insert, constructed with the given arguments
     * 
     * \see NozzleTempInsert
     * 
     * \param contructor_args The arguments for the constructor of an insert 
     */
    template<typename... Args>
    void insertCommand(Args&&... contructor_args)
    {
        inserts.emplace_back(contructor_args...);
    }

    /*!
     * Insert the inserts into gcode which should be inserted before \p path_idx
     * 
     * \param path_idx The index into ExtruderPlan::paths which is currently being consider for temperature command insertion
     * \param gcode The gcode exporter to which to write the temperature command.
     */
    void handleInserts(unsigned int& path_idx, GCodeExport& gcode)
    {
        while ( ! inserts.empty() && path_idx >= inserts.front().path_idx)
        { // handle the Insert to be inserted before this path_idx (and all inserts not handled yet)
            inserts.front().write(gcode);
            inserts.pop_front();
        }
    }

    /*!
     * Insert all remaining temp inserts into gcode, to be called at the end of an extruder plan
     * 
     * Inserts temperature commands which should be inserted _after_ the last path.
     * Also inserts all temperatures which should have been inserted earlier,
     * but for which ExtruderPlan::handleInserts hasn't been called correctly.
     * 
     * \param gcode The gcode exporter to which to write the temperature command.
     */
    void handleAllRemainingInserts(GCodeExport& gcode)
    { 
        while ( ! inserts.empty() )
        { // handle the Insert to be inserted before this path_idx (and all inserts not handled yet)
            NozzleTempInsert& insert = inserts.front();
            assert(insert.path_idx == paths.size());
            insert.write(gcode);
            inserts.pop_front();
        }
    }

    /*!
     * Applying speed corrections for minimal layer times and determine the fanSpeed. 
     * 
     * \param force_minimal_layer_time Whether we should apply speed changes and perhaps a head lift in order to meet the minimal layer time
     * \param starting_position The position the head was before starting this extruder plan
     */
    void processFanSpeedAndMinimalLayerTime(bool force_minimal_layer_time, Point starting_position);

    /*!
     * Set the extrude speed factor. This is used for printing slower than normal.
     * 
     * Leaves the extrusion speed as is for values of 1.0
     * 
     * \param speedFactor The factor by which to alter the extrusion move speed
     */
    void setExtrudeSpeedFactor(const Ratio speed_factor);

    /*!
     * Get the extrude speed factor. This is used for printing slower than normal.
     * 
     * \return The factor by which to alter the extrusion move speed
     */
    double getExtrudeSpeedFactor();

    /*!
     * Set the travel speed factor. This is used for performing non-extrusion travel moves slower than normal.
     * 
     * Leaves the extrusion speed as is for values of 1.0
     * 
     * \param speedFactor The factor by which to alter the non-extrusion move speed
     */
    void setTravelSpeedFactor(Ratio speed_factor);

    /*!
     * Get the travel speed factor. This is used for travelling slower than normal.
     * 
     * Limited to at most 1.0
     * 
     * \return The factor by which to alter the non-extrusion move speed
     */
    double getTravelSpeedFactor();

    /*!
     * Get the fan speed computed for this extruder plan
     * 
     * \warning assumes ExtruderPlan::processFanSpeedAndMinimalLayerTime has already been called
     * 
     * \return The fan speed computed in processFanSpeedAndMinimalLayerTime
     */
    double getFanSpeed();

protected:
    LayerIndex layer_nr; //!< The layer number at which we are currently printing.
    bool is_initial_layer; //!< Whether this extruder plan is printed on the very first layer (which might be raft)
    const bool is_raft_layer; //!< Whether this is a layer which is part of the raft

    coord_t layer_thickness; //!< The thickness of this layer in Z-direction

    const FanSpeedLayerTimeSettings& fan_speed_layer_time_settings; //!< The fan speed and layer time settings used to limit this extruder plan

    const RetractionConfig& retraction_config; //!< The retraction settings for the extruder of this plan

    Ratio extrudeSpeedFactor; //!< The factor by which to alter the extrusion move speed

    double extraTime; //!< Extra waiting time at the and of this extruder plan, so that the filament can cool
    double totalPrintTime; //!< The total naive time estimate for this extruder plan

    double fan_speed; //!< The fan speed to be used during this extruder plan

    /*!
     * Set the fan speed to be used while printing this extruder plan
     * 
     * \param fan_speed The speed for the fan
     */
    void setFanSpeed(double fan_speed);

    /*!
     * Force the minimal layer time to hold by slowing down and lifting the head if required.
     * 
     */
    void forceMinimalLayerTime(double minTime, double minimalSpeed, double travelTime, double extrusionTime);

    /*!
     * Compute naive time estimates (without accounting for slow down at corners etc.) and naive material estimates (without accounting for MergeInfillLines)
     * and store them in each ExtruderPlan and each GCodePath.
     * 
     * \param starting_position The position the head was in before starting this layer
     * \return the total estimates of this layer
     */
    TimeMaterialEstimates computeNaiveTimeEstimates(Point starting_position);
};

class LayerPlanBuffer; // forward declaration to prevent circular dependency

/*! 
 * The LayerPlan class stores multiple moves that are planned.
 * 
 * 
 * It facilitates the combing to keep the head inside the print.
 * It also keeps track of the print time estimate for this planning so speed adjustments can be made for the minimal-layer-time.
 * 
 * A LayerPlan is also knows as a 'layer plan'.
 * 
 */
class LayerPlan : public NoCopy
{
    friend class LayerPlanBuffer;
private:
    const SliceDataStorage& storage; //!< The polygon data obtained from FffPolygonProcessor

public:
    const PathConfigStorage configs_storage; //!< The line configs for this layer for each feature type
    int z;

private:
    const LayerIndex layer_nr; //!< The layer number of this layer plan
    const bool is_initial_layer; //!< Whether this is the first layer (which might be raft)
    const bool is_raft_layer; //!< Whether this is a layer which is part of the raft
    coord_t layer_thickness;

    std::vector<Point> layer_start_pos_per_extruder; //!< The starting position of a layer for each extruder
    std::vector<bool> has_prime_tower_planned_per_extruder; //!< For each extruder, whether the prime tower is planned yet or not.
    std::optional<Point> last_planned_position; //!< The last planned XY position of the print head (if known)

<<<<<<< HEAD
=======
    bool has_prime_tower_planned;

    std::string current_mesh; //<! A unique ID for the mesh of the last planned move.

>>>>>>> dd551e3f
    /*!
     * Whether the skirt or brim polygons have been processed into planned paths
     * for each extruder train.
     */
    bool skirt_brim_is_processed[MAX_EXTRUDERS];

    std::vector<ExtruderPlan> extruder_plans; //!< should always contain at least one ExtruderPlan

    size_t last_extruder_previous_layer; //!< The last id of the extruder with which was printed in the previous layer
    ExtruderTrain* last_planned_extruder; //!< The extruder for which a move has most recently been planned.

    std::optional<Point> first_travel_destination; //!< The destination of the first (travel) move (if this layer is not empty)
    bool first_travel_destination_is_inside; //!< Whether the destination of the first planned travel move is inside a layer part
    bool was_inside; //!< Whether the last planned (extrusion) move was inside a layer part
    bool is_inside; //!< Whether the destination of the next planned travel move is inside a layer part
    Polygons comb_boundary_inside1; //!< The minimum boundary within which to comb, or to move into when performing a retraction.
    Polygons comb_boundary_inside2; //!< The boundary preferably within which to comb, or to move into when performing a retraction.
    Comb* comb;
    coord_t comb_move_inside_distance;  //!< Whenever using the minimum boundary for combing it tries to move the coordinates inside by this distance after calculating the combing.
    Polygons bridge_wall_mask; //!< The regions of a layer part that are not supported, used for bridging
    Polygons overhang_mask; //!< The regions of a layer part where the walls overhang

    const std::vector<FanSpeedLayerTimeSettings> fan_speed_layer_time_settings_per_extruder;

private:
    /*!
     * Either create a new path with the given config or return the last path if it already had that config.
     * If LayerPlan::forceNewPathStart has been called a new path will always be returned.
     * 
     * \param config The config used for the path returned
     * \param space_fill_type The type of space filling which this path employs
     * \param flow (optional) A ratio for the extrusion speed
     * \param spiralize Whether to gradually increase the z while printing. (Note that this path may be part of a sequence of spiralized paths, forming one polygon)
     * \param speed_factor (optional) a factor which the speed will be multiplied by.
     * \return A path with the given config which is now the last path in LayerPlan::paths
     */
    GCodePath* getLatestPathWithConfig(const GCodePathConfig& config, SpaceFillType space_fill_type, const Ratio flow = 1.0_r, bool spiralize = false, const Ratio speed_factor = 1.0_r);

public:
    /*!
     * Force LayerPlan::getLatestPathWithConfig to return a new path.
     * 
     * This function is introduced because in some cases 
     * LayerPlan::getLatestPathWithConfig is called consecutively with the same config pointer, 
     * though the content of the config has changed.
     * 
     * Example cases: 
     * - when changing extruder, the same travel config is used, but its extruder field is changed.
     */
    void forceNewPathStart();

    /*!
     * \brief Creates a new plan for printing a layer.
     * \param storage The data storage this plan is stored in.
     * \param layer_nr The layer index of this plan.
     * \param z The height coordinate of this layer.
     * \param start_extruder The extruder with which this layer plan starts
     * \param fan_speed_layer_time_settings_per_extruder The fan speed and layer
     * time settings for each extruder.
     * \param comb_boundary_offset How far to avoid the walls on the outside
     * while combing.
     * \param comb_move_inside_distance How far to avoid the walls on the inside
     * while combing.
     * \param travel_avoid_distance The distance by which to avoid other layer
     * parts when travelling through air.
     */
    LayerPlan(const SliceDataStorage& storage, LayerIndex layer_nr, coord_t z, coord_t layer_height, size_t start_extruder, const std::vector<FanSpeedLayerTimeSettings>& fan_speed_layer_time_settings_per_extruder, coord_t comb_boundary_offset, coord_t comb_move_inside_distance, coord_t travel_avoid_distance);

    ~LayerPlan();

    void overrideFanSpeeds(double speed);

    /*!
     * \brief Get the last planned extruder train.
     * \return The last planned extruder.
     */
    ExtruderTrain* getLastPlannedExtruderTrain();

    const Polygons* getCombBoundaryInside() const
    {
        return &comb_boundary_inside2;
    }

private:
    /*!
     * \brief Compute the boundary within which to comb, or to move into when
     * performing a retraction.
     * \param max_inset The greatest inset index.
     * \return the comb_boundary_inside
     */
    Polygons computeCombBoundaryInside(const size_t max_inset);

public:
    int getLayerNr() const
    {
        return layer_nr;
    }

    /*!
     * Get the last planned position, or if no position has been planned yet, the user specified layer start position.
     * 
     * \warning The layer start position might be outside of the build plate!
     */
    Point getLastPlannedPositionOrStartingPosition() const
    {
        return last_planned_position.value_or(layer_start_pos_per_extruder[getExtruder()]);
    }

    /*!
     * return whether the last position planned was inside the mesh (used in combing)
     */
    bool getIsInsideMesh() const
    {
        return was_inside;
    }

    /*!
     * Whether the prime tower is already planned for the specified extruder.
     * \param extruder_nr The extruder to check.
     */
    bool getPrimeTowerIsPlanned(unsigned int extruder_nr) const;

    /*!
     * Mark the prime tower as planned for the specified extruder.
     * \param extruder_nr The extruder to mark as having its prime tower
     * planned.
     */
    void setPrimeTowerIsPlanned(unsigned int extruder_nr);

    bool getSkirtBrimIsPlanned(unsigned int extruder_nr) const
    {
        return skirt_brim_is_processed[extruder_nr];
    }

    void setSkirtBrimIsPlanned(unsigned int extruder_nr)
    {
        skirt_brim_is_processed[extruder_nr] = true;
    }

    /*!
     * Get the destination state of the first travel move.
     * This consists of the location and whether the destination was inside the model, or e.g. to support
     * 
     * Returns nothing if the layer is empty and no travel move was ever made.
     */
    std::optional<std::pair<Point, bool>> getFirstTravelDestinationState() const;

    /*!
    * Set whether the next destination is inside a layer part or not.
    * 
    * Features like infill, walls, skin etc. are considered inside.
    * Features like prime tower and support are considered outside.
    */
    void setIsInside(bool is_inside);

    /*!
     * \brief Plan a switch to a new extruder.
     * \param extruder_nr The extruder number to switch to.
     * \return Whether the extruder has changed. It won't have changed if we
     * were already on this extruder.
     */
    bool setExtruder(const size_t extruder_nr);

    /*!
     * Get the last planned extruder.
     */
    size_t getExtruder() const
    {
        return extruder_plans.back().extruder_nr;
    }

    /*!
     * Track the currently printing mesh.
     * \param mesh_id A unique ID indicating the current mesh.
     */
    void setMesh(const std::string mesh_id);

    /*!
     * Set bridge_wall_mask.
     *
     * \param polys The unsupported areas of the part currently being processed that will require bridges.
     */
    void setBridgeWallMask(const Polygons& polys)
    {
        bridge_wall_mask = polys;
    }

    /*!
     * Set overhang_mask.
     *
     * \param polys The overhung areas of the part currently being processed that will require modified print settings
     */
    void setOverhangMask(const Polygons& polys)
    {
        overhang_mask = polys;
    }

    /*!
     * Add a travel path to a certain point, retract if needed and when avoiding boundary crossings:
     * avoiding obstacles and comb along the boundary of parts.
     * 
     * \warning For the first travel move in a layer this will result in a bogous travel move with no combing and no retraction
     * This travel move needs to be fixed afterwards
     * 
     * \param p The point to travel to
     * \param force_comb_retract Whether to force a retraction to occur when travelling to this point. (Only enforced when distance is larger than retraction_min_travel)
     */
    GCodePath& addTravel(Point p, bool force_comb_retract = false);
    
    /*!
     * Add a travel path to a certain point and retract if needed.
     * 
     * No combing is performed.
     * 
     * \param p The point to travel to
     * \param path (optional) The travel path to which to add the point \p p
     */
    GCodePath& addTravel_simple(Point p, GCodePath* path = nullptr);

    /*!
     * Plan a prime blob at the current location.
     */
    void planPrime();

    /*!
     * Add an extrusion move to a certain point, optionally with a different flow than the one in the \p config.
     * 
     * \param p The point to extrude to
     * \param config The config with which to extrude
     * \param space_fill_type Of what space filling type this extrusion move is a part
     * \param flow A modifier of the extrusion width which would follow from the \p config
     * \param speed_factor (optional) A factor the travel speed will be multipled by.
     * \param spiralize Whether to gradually increase the z while printing. (Note that this path may be part of a sequence of spiralized paths, forming one polygon)
     * \param fan_speed fan speed override for this path
     */
    void addExtrusionMove(Point p, const GCodePathConfig& config, SpaceFillType space_fill_type, const Ratio& flow = 1.0_r, bool spiralize = false, Ratio speed_factor = 1.0_r, double fan_speed = GCodePathConfig::FAN_SPEED_DEFAULT);

    /*!
     * Add polygon to the gcode starting at vertex \p startIdx
     * \param polygon The polygon
     * \param startIdx The index of the starting vertex of the \p polygon
     * \param config The config with which to print the polygon lines
     * \param wall_overlap_computation The wall overlap compensation calculator for each given segment (optionally nullptr)
     * \param wall_0_wipe_dist The distance to travel along the polygon after it has been laid down, in order to wipe the start and end of the wall together
     * \param spiralize Whether to gradually increase the z height from the normal layer height to the height of the next layer over this polygon
     * \param flow_ratio The ratio with which to multiply the extrusion amount
     * \param always_retract Whether to force a retraction when moving to the start of the polygon (used for outer walls)
     */
    void addPolygon(ConstPolygonRef polygon, int startIdx, const GCodePathConfig& config, WallOverlapComputation* wall_overlap_computation = nullptr, coord_t wall_0_wipe_dist = 0, bool spiralize = false, const Ratio& flow_ratio = 1.0_r, bool always_retract = false);

    /*!
     * Add polygons to the gcode with optimized order.
     * 
     * When \p spiralize is true, each polygon will gradually increase from a z corresponding to this layer to the z corresponding to the next layer.
     * Doing this for each polygon means there is a chance for the print head to crash into already printed parts,
     * but doing it for the last polygon only would mean you are printing half of the layer in non-spiralize mode,
     * while each layer starts with a different part.
     * Two towers would result in alternating spiralize and non-spiralize layers.
     * 
     * \param polygons The polygons
     * \param config The config with which to print the polygon lines
     * \param wall_overlap_computation The wall overlap compensation calculator for each given segment (optionally nullptr)
     * \param z_seam_config Optional configuration for z-seam
     * \param wall_0_wipe_dist The distance to travel along each polygon after it has been laid down, in order to wipe the start and end of the wall together
     * \param spiralize Whether to gradually increase the z height from the normal layer height to the height of the next layer over each polygon printed
     * \param flow_ratio The ratio with which to multiply the extrusion amount
     * \param always_retract Whether to force a retraction when moving to the start of the polygon (used for outer walls)
     * \param reverse_order Adds polygons in reverse order
     */
    void addPolygonsByOptimizer(const Polygons& polygons, const GCodePathConfig& config, WallOverlapComputation* wall_overlap_computation = nullptr, const ZSeamConfig& z_seam_config = ZSeamConfig(), coord_t wall_0_wipe_dist = 0, bool spiralize = false, const Ratio flow_ratio = 1.0_r, bool always_retract = false, bool reverse_order = false);

    /*!
     * Add a single line that is part of a wall to the gcode.
     * \param p0 The start vertex of the line
     * \param p1 The end vertex of the line
     * \param mesh The current mesh being added to the layer plan
     * \param non_bridge_config The config with which to print the wall lines that are not spanning a bridge
     * \param bridge_config The config with which to print the wall lines that are spanning a bridge
     * \param flow The ratio with which to multiply the extrusion amount
     * \param non_bridge_line_volume A pseudo-volume that is derived from the print speed and flow of the non-bridge lines that have preceeded this line
     * \param speed_factor This modifies the print speed when accelerating after a bridge line
     * \param distance_to_bridge_start The distance along the wall from p0 to the first bridge segment
     */
    void addWallLine(const Point& p0, const Point& p1, const SliceMeshStorage& mesh, const GCodePathConfig& non_bridge_config, const GCodePathConfig& bridge_config, float flow, float& non_bridge_line_volume, Ratio speed_factor, double distance_to_bridge_start);

    /*!
     * Add a wall (a polygon) to the gcode starting at vertex \p startIdx
     * \param wall The wall polygon
     * \param startIdx The index of the starting vertex of \p wall
     * \param mesh The current mesh being added to the layer plan
     * \param non_bridge_config The config with which to print the wall lines that are not spanning a bridge
     * \param bridge_config The config with which to print the wall lines that are spanning a bridge
     * \param wall_overlap_computation The wall overlap compensation calculator for each given segment (optionally nullptr)
     * \param wall_0_wipe_dist The distance to travel along the wall after it has been laid down, in order to wipe the start and end of the wall together
     * \param flow_ratio The ratio with which to multiply the extrusion amount
     * \param always_retract Whether to force a retraction when moving to the start of the wall (used for outer walls)
     */
    void addWall(ConstPolygonRef polygon, int start_idx, const SliceMeshStorage& mesh, const GCodePathConfig& non_bridge_config, const GCodePathConfig& bridge_config, WallOverlapComputation* wall_overlap_computation, coord_t wall_0_wipe_dist, float flow_ratio, bool always_retract);

    /*!
     * Add walls (polygons) to the gcode with optimized order.
     * \param walls The walls
     * \param mesh The current mesh being added to the layer plan
     * \param non_bridge_config The config with which to print the wall lines that are not spanning a bridge
     * \param bridge_config The config with which to print the wall lines that are spanning a bridge
     * \param wall_overlap_computation The wall overlap compensation calculator for each given segment (optionally nullptr)
     * \param z_seam_config Optional configuration for z-seam
     * \param wall_0_wipe_dist The distance to travel along each wall after it has been laid down, in order to wipe the start and end of the wall together
     * \param flow_ratio The ratio with which to multiply the extrusion amount
     * \param always_retract Whether to force a retraction when moving to the start of a wall (used for outer walls)
     */
    void addWalls(const Polygons& walls, const SliceMeshStorage& mesh, const GCodePathConfig& non_bridge_config, const GCodePathConfig& bridge_config, WallOverlapComputation* wall_overlap_computation, const ZSeamConfig& z_seam_config = ZSeamConfig(), coord_t wall_0_wipe_dist = 0, float flow_ratio = 1.0, bool always_retract = false);

    /*!
     * Add lines to the gcode with optimized order.
     * \param polygons The lines
     * \param config The config of the lines
     * \param space_fill_type The type of space filling used to generate the line segments (should be either Lines or PolyLines!)
     * \param enable_travel_optimization Whether to enable some potentially time consuming optimization of order the lines are printed to reduce the travel time required.
     * \param wipe_dist (optional) the distance wiped without extruding after laying down a line.
     * \param flow_ratio The ratio with which to multiply the extrusion amount
     * \param near_start_location Optional: Location near where to add the first line. If not provided the last position is used.
     * \param fan_speed optional fan speed override for this path
     */
    void addLinesByOptimizer(const Polygons& polygons, const GCodePathConfig& config, SpaceFillType space_fill_type, bool enable_travel_optimization = false, int wipe_dist = 0, float flow_ratio = 1.0, std::optional<Point> near_start_location = std::optional<Point>(), double fan_speed = GCodePathConfig::FAN_SPEED_DEFAULT);

    /*!
     * Add a spiralized slice of wall that is interpolated in X/Y between \p last_wall and \p wall.
     *
     * At the start of the wall slice, the points are closest to \p last_wall and at the end of the polygon, the points are closest to \p wall.
     *
     * \param config The config with which to print the lines
     * \param wall The wall polygon to be spiralized
     * \param last_wall The wall polygon that was spiralized below the current polygon (or \p wall if this is the first spiralized layer)
     * \param seam_vertex_idx The index of this wall slice's seam vertex
     * \param last_seam_vertex_idx The index of the seam vertex in the last wall (or -1 if this is the first spiralized layer)
     */
    void spiralizeWallSlice(const GCodePathConfig& config, ConstPolygonRef wall, ConstPolygonRef last_wall, int seam_vertex_idx, int last_seam_vertex_idx);


    /*!
     * Given a wall polygon and a start vertex index, return the index of the first vertex that is supported (is not above air)
     *
     * Uses bridge_wall_mask and overhang_mask to determine where there is air below
     *
     * \param wall The wall polygon
     * \param start_idx The index of the starting vertex of \p wall
     * \return The index of the first supported vertex - if no vertices are supported, start_idx is returned
     */
    unsigned locateFirstSupportedVertex(ConstPolygonRef wall, const unsigned start_idx) const;

    /*!
     * Write the planned paths to gcode
     * 
     * \param gcode The gcode to write the planned paths to
     */
    void writeGCode(GCodeExport& gcode);

    /*!
     * Whether the current retracted path is to be an extruder switch retraction.
     * This function is used to avoid a G10 S1 after a G10.
     * 
     * \param extruder_plan_idx The index of the current extruder plan
     * \param path_idx The index of the current retracted path 
     * \return Whether the path should be an extgruder switch retracted path
     */
    bool makeRetractSwitchRetract(unsigned int extruder_plan_idx, unsigned int path_idx);
    
    /*!
     * Writes a path to GCode and performs coasting, or returns false if it did nothing.
     * 
     * Coasting replaces the last piece of an extruded path by move commands and uses the oozed material to lay down lines.
     * 
     * \param gcode The gcode to write the planned paths to.
     * \param extruder_plan_idx The index of the current extruder plan.
     * \param path_idx The index into LayerPlan::paths for the next path to be
     * written to GCode.
     * \param layer_thickness The height of the current layer.
     * \return Whether any GCode has been written for the path.
     */
    bool writePathWithCoasting(GCodeExport& gcode, const size_t extruder_plan_idx, const size_t path_idx, const coord_t layer_thickness);

    /*!
     * Applying speed corrections for minimal layer times and determine the fanSpeed. 
     * 
     * \param starting_position The position of the print head when the first extruder plan of this layer starts
     */
    void processFanSpeedAndMinimalLayerTime(Point starting_position);
    
    /*!
     * Add a travel move to the layer plan to move inside the current layer part by a given distance away from the outline.
     * This is supposed to be called when the nozzle is around the boundary of a layer part, not when the nozzle is in the middle of support, or in the middle of the air.
     * 
     * \param distance The distance to the comb boundary after we moved inside it.
     */
    void moveInsideCombBoundary(const coord_t distance);

    /*!
     * Having all extruder plans ready including travels, we can now optimize the final result by merging some lines together
     * \param starting_position Start from this coordinate.
     * */
    void optimizePaths(const Point& starting_position);
};

}//namespace cura

#endif // LAYER_PLAN_H<|MERGE_RESOLUTION|>--- conflicted
+++ resolved
@@ -251,13 +251,8 @@
     std::vector<bool> has_prime_tower_planned_per_extruder; //!< For each extruder, whether the prime tower is planned yet or not.
     std::optional<Point> last_planned_position; //!< The last planned XY position of the print head (if known)
 
-<<<<<<< HEAD
-=======
-    bool has_prime_tower_planned;
-
     std::string current_mesh; //<! A unique ID for the mesh of the last planned move.
 
->>>>>>> dd551e3f
     /*!
      * Whether the skirt or brim polygons have been processed into planned paths
      * for each extruder train.
