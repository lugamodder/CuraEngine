--- conflicted
+++ resolved
@@ -70,120 +70,7 @@
     
     void finalize()
     {
-<<<<<<< HEAD
-        const unsigned int totalLayers = storage.volumes[0].layers.size();
-
-        //carveMultipleVolumes(storage.volumes);
-        generateMultipleVolumesOverlap(storage.volumes, config.multiVolumeOverlap);
-        //dumpLayerparts(storage, "c:/models/output.html");
-        if (config.simpleMode)
-        {
-            for(unsigned int layerNr=0; layerNr<totalLayers; layerNr++)
-            {
-                for(unsigned int volumeIdx=0; volumeIdx<storage.volumes.size(); volumeIdx++)
-                {
-                    SliceLayer* layer = &storage.volumes[volumeIdx].layers[layerNr];
-                    for(unsigned int partNr=0; partNr<layer->parts.size(); partNr++)
-                    {
-                        sendPolygonsToGui("inset0", layerNr, layer->printZ, layer->parts[partNr].outline);
-                    }
-                }
-            }
-            return;
-        }
-
-        for(unsigned int layerNr=0; layerNr<totalLayers; layerNr++)
-        {
-            for(unsigned int volumeIdx=0; volumeIdx<storage.volumes.size(); volumeIdx++)
-            {
-                int insetCount = config.insetCount;
-                if (config.spiralizeMode && static_cast<int>(layerNr) < config.downSkinCount && layerNr % 2 == 1)//Add extra insets every 2 layers when spiralizing, this makes bottoms of cups watertight.
-                    insetCount += 5;
-                SliceLayer* layer = &storage.volumes[volumeIdx].layers[layerNr];
-                int extrusionWidth = config.extrusionWidth;
-                if (layerNr == 0)
-                    extrusionWidth = config.layer0extrusionWidth;
-                generateInsets(layer, extrusionWidth, insetCount);
-
-                for(unsigned int partNr=0; partNr<layer->parts.size(); partNr++)
-                {
-                    if (layer->parts[partNr].insets.size() > 0)
-                    {
-                        sendPolygonsToGui("inset0", layerNr, layer->printZ, layer->parts[partNr].insets[0]);
-                        for(unsigned int inset=1; inset<layer->parts[partNr].insets.size(); inset++)
-                            sendPolygonsToGui("insetx", layerNr, layer->printZ, layer->parts[partNr].insets[inset]);
-                    }
-                }
-            }
-            cura::logProgress("inset",layerNr+1,totalLayers);
-        }
-        if (config.enableOozeShield)
-        {
-            for(unsigned int layerNr=0; layerNr<totalLayers; layerNr++)
-            {
-                Polygons oozeShield;
-                for(unsigned int volumeIdx=0; volumeIdx<storage.volumes.size(); volumeIdx++)
-                {
-                    for(unsigned int partNr=0; partNr<storage.volumes[volumeIdx].layers[layerNr].parts.size(); partNr++)
-                    {
-                        oozeShield = oozeShield.unionPolygons(storage.volumes[volumeIdx].layers[layerNr].parts[partNr].outline.offset(MM2INT(2.0)));
-                    }
-                }
-                storage.oozeShield.push_back(oozeShield);
-            }
-
-            for(unsigned int layerNr=0; layerNr<totalLayers; layerNr++)
-                storage.oozeShield[layerNr] = storage.oozeShield[layerNr].offset(-MM2INT(1.0)).offset(MM2INT(1.0));
-            int offsetAngle = tan(60.0*M_PI/180) * config.layerThickness;//Allow for a 60deg angle in the oozeShield.
-            for(unsigned int layerNr=1; layerNr<totalLayers; layerNr++)
-                storage.oozeShield[layerNr] = storage.oozeShield[layerNr].unionPolygons(storage.oozeShield[layerNr-1].offset(-offsetAngle));
-            for(unsigned int layerNr=totalLayers-1; layerNr>0; layerNr--)
-                storage.oozeShield[layerNr-1] = storage.oozeShield[layerNr-1].unionPolygons(storage.oozeShield[layerNr].offset(-offsetAngle));
-        }
-        cura::log("Generated inset in %5.3fs\n", timeKeeper.restart());
-
-        for(unsigned int layerNr=0; layerNr<totalLayers; layerNr++)
-        {
-            if (!config.spiralizeMode || static_cast<int>(layerNr) < config.downSkinCount)    //Only generate up/downskin and infill for the first X layers when spiralize is choosen.
-            {
-                for(unsigned int volumeIdx=0; volumeIdx<storage.volumes.size(); volumeIdx++)
-                {
-                    int extrusionWidth = config.extrusionWidth;
-                    if (layerNr == 0)
-                        extrusionWidth = config.layer0extrusionWidth;
-                    generateSkins(layerNr, storage.volumes[volumeIdx], extrusionWidth, config.downSkinCount, config.upSkinCount, config.infillOverlap);
-                    generateSparse(layerNr, storage.volumes[volumeIdx], extrusionWidth, config.downSkinCount, config.upSkinCount);
-
-                    SliceLayer* layer = &storage.volumes[volumeIdx].layers[layerNr];
-                    for(unsigned int partNr=0; partNr<layer->parts.size(); partNr++)
-                        sendPolygonsToGui("skin", layerNr, layer->printZ, layer->parts[partNr].skinOutline);
-                }
-            }
-            cura::logProgress("skin",layerNr+1,totalLayers);
-        }
-        cura::log("Generated up/down skin in %5.3fs\n", timeKeeper.restart());
-
-        if (config.wipeTowerSize > 0)
-        {
-            PolygonRef p = storage.wipeTower.newPoly();
-            p.add(Point(storage.modelMin.x - 3000, storage.modelMax.y + 3000));
-            p.add(Point(storage.modelMin.x - 3000, storage.modelMax.y + 3000 + config.wipeTowerSize));
-            p.add(Point(storage.modelMin.x - 3000 - config.wipeTowerSize, storage.modelMax.y + 3000 + config.wipeTowerSize));
-            p.add(Point(storage.modelMin.x - 3000 - config.wipeTowerSize, storage.modelMax.y + 3000));
-
-            storage.wipePoint = Point(storage.modelMin.x - 3000 - config.wipeTowerSize / 2, storage.modelMax.y + 3000 + config.wipeTowerSize / 2);
-        }
-
-        if (config.raftBaseThickness > 0 && config.raftInterfaceThickness > 0)
-            generateSkirt(storage, config.raftMargin + config.raftBaseLinewidth, config.raftBaseLinewidth, config.skirtLineCount, config.skirtMinLength, config.raftBaseThickness);
-        else
-            generateSkirt(storage, config.skirtDistance, config.layer0extrusionWidth, config.skirtLineCount, config.skirtMinLength, config.initialLayerThickness);
-        generateRaft(storage, config.raftMargin);
-
-        sendPolygonsToGui("skirt", 0, config.initialLayerThickness, storage.skirt);
-=======
         gcode_writer.finalize();
->>>>>>> 7efc41e2
     }
 
     bool processFiles(const std::vector<std::string> &files)
@@ -219,202 +106,6 @@
         
         if (meshgroup->getSettingBoolean("wireframe_enabled"))
         {
-<<<<<<< HEAD
-            Polygons polygons;
-            for(unsigned int partNr=0; partNr<layer->parts.size(); partNr++)
-            {
-                for(unsigned int n=0; n<layer->parts[partNr].outline.size(); n++)
-                {
-                    for(unsigned int m=1; m<layer->parts[partNr].outline[n].size(); m++)
-                    {
-                        Polygon p;
-                        p.add(layer->parts[partNr].outline[n][m-1]);
-                        p.add(layer->parts[partNr].outline[n][m]);
-                        polygons.add(p);
-                    }
-                    if (layer->parts[partNr].outline[n].size() > 0)
-                    {
-                        Polygon p;
-                        p.add(layer->parts[partNr].outline[n][layer->parts[partNr].outline[n].size()-1]);
-                        p.add(layer->parts[partNr].outline[n][0]);
-                        polygons.add(p);
-                    }
-                }
-            }
-            for(unsigned int n=0; n<layer->openLines.size(); n++)
-            {
-                for(unsigned int m=1; m<layer->openLines[n].size(); m++)
-                {
-                    Polygon p;
-                    p.add(layer->openLines[n][m-1]);
-                    p.add(layer->openLines[n][m]);
-                    polygons.add(p);
-                }
-            }
-            if (config.spiralizeMode)
-                inset0Config.spiralize = true;
-
-            gcodeLayer.addPolygonsByOptimizer(polygons, &inset0Config);
-            return;
-        }
-
-
-        PathOrderOptimizer partOrderOptimizer(gcode.getStartPositionXY());
-        for(unsigned int partNr=0; partNr<layer->parts.size(); partNr++)
-        {
-            partOrderOptimizer.addPolygon(layer->parts[partNr].insets[0][0]);
-        }
-        partOrderOptimizer.optimize();
-
-        for(unsigned int partCounter=0; partCounter<partOrderOptimizer.polyOrder.size(); partCounter++)
-        {
-            SliceLayerPart* part = &layer->parts[partOrderOptimizer.polyOrder[partCounter]];
-
-            if (config.enableCombing == COMBING_OFF)
-            {
-                gcodeLayer.setAlwaysRetract(true);
-            }else
-            {
-                gcodeLayer.setCombBoundary(&part->combBoundery);
-                gcodeLayer.setAlwaysRetract(false);
-            }
-
-            int fillAngle = 45;
-            if (layerNr & 1)
-                fillAngle += 90;
-            int extrusionWidth = config.extrusionWidth;
-            if (layerNr == 0)
-                extrusionWidth = config.layer0extrusionWidth;
-
-            // Add either infill or perimeter first depending on option
-            if (!config.perimeterBeforeInfill)
-            {
-                addInfillToGCode(part, gcodeLayer, layerNr, extrusionWidth, fillAngle);
-                addInsetToGCode(part, gcodeLayer, layerNr);
-            }else
-            {
-                addInsetToGCode(part, gcodeLayer, layerNr);
-                addInfillToGCode(part, gcodeLayer, layerNr, extrusionWidth, fillAngle);
-            }
-
-            Polygons skinPolygons;
-            for(Polygons outline : part->skinOutline.splitIntoParts())
-            {
-                int bridge = -1;
-                if (layerNr > 0)
-                    bridge = bridgeAngle(outline, &storage.volumes[volumeIdx].layers[layerNr-1]);
-                generateLineInfill(outline, skinPolygons, extrusionWidth, extrusionWidth, config.infillOverlap, (bridge > -1) ? bridge : fillAngle);
-            }
-            if (config.enableCombing == COMBING_NOSKIN)
-            {
-                gcodeLayer.setCombBoundary(nullptr);
-                gcodeLayer.setAlwaysRetract(true);
-            }
-            gcodeLayer.addPolygonsByOptimizer(skinPolygons, &skinConfig);
-
-
-            //After a layer part, make sure the nozzle is inside the comb boundary, so we do not retract on the perimeter.
-            if (!config.spiralizeMode || static_cast<int>(layerNr) < config.downSkinCount)
-                gcodeLayer.moveInsideCombBoundary(config.extrusionWidth * 2);
-        }
-        gcodeLayer.setCombBoundary(nullptr);
-    }
-
-    void addInfillToGCode(SliceLayerPart* part, GCodePlanner& gcodeLayer, int layerNr, int extrusionWidth, int fillAngle)
-    {
-        Polygons infillPolygons;
-        if (config.sparseInfillLineDistance > 0)
-        {
-            switch (config.infillPattern)
-            {
-                case INFILL_AUTOMATIC:
-                    generateAutomaticInfill(
-                        part->sparseOutline, infillPolygons, extrusionWidth,
-                        config.sparseInfillLineDistance,
-                        config.infillOverlap, fillAngle);
-                    break;
-
-                case INFILL_GRID:
-                    generateGridInfill(part->sparseOutline, infillPolygons,
-                                       extrusionWidth,
-                                       config.sparseInfillLineDistance,
-                                       config.infillOverlap, fillAngle);
-                    break;
-
-                case INFILL_LINES:
-                    generateLineInfill(part->sparseOutline, infillPolygons,
-                                       extrusionWidth,
-                                       config.sparseInfillLineDistance,
-                                       config.infillOverlap, fillAngle);
-                    break;
-
-                case INFILL_CONCENTRIC:
-                    generateConcentricInfill(
-                        part->sparseOutline, infillPolygons,
-                        config.sparseInfillLineDistance);
-                    break;
-            }
-        }
-
-        gcodeLayer.addPolygonsByOptimizer(infillPolygons, &infillConfig);
-    }
-
-    void addInsetToGCode(SliceLayerPart* part, GCodePlanner& gcodeLayer, int layerNr)
-    {
-        if (config.insetCount > 0)
-        {
-            if (config.spiralizeMode)
-            {
-                if (static_cast<int>(layerNr) >= config.downSkinCount)
-                    inset0Config.spiralize = true;
-                if (static_cast<int>(layerNr) == config.downSkinCount && part->insets.size() > 0)
-                    gcodeLayer.addPolygonsByOptimizer(part->insets[0], &insetXConfig);
-            }
-            if (!config.outerInsetFirst)
-            {
-                for(int insetNr=part->insets.size()-1; insetNr>-1; insetNr--)
-                {
-                    if (insetNr == 0)
-                        gcodeLayer.addPolygonsByOptimizer(part->insets[insetNr], &inset0Config);
-                    else
-                        gcodeLayer.addPolygonsByOptimizer(part->insets[insetNr], &insetXConfig);
-                }
-            }
-            else
-            {
-                for(unsigned int insetNr=0; insetNr<part->insets.size(); insetNr++)
-                {
-                    if (insetNr == 0)
-                        gcodeLayer.addPolygonsByOptimizer(part->insets[insetNr], &inset0Config);
-                    else
-                        gcodeLayer.addPolygonsByOptimizer(part->insets[insetNr], &insetXConfig);
-                }
-            }
-        }
-    }
-
-    void addSupportToGCode(SliceDataStorage& storage, GCodePlanner& gcodeLayer, int layerNr)
-    {
-        if (!storage.support.generated)
-            return;
-
-        if (config.supportExtruder > -1)
-        {
-            int prevExtruder = gcodeLayer.getExtruder();
-            if (gcodeLayer.setExtruder(config.supportExtruder))
-                addWipeTower(storage, gcodeLayer, layerNr, prevExtruder);
-
-            if (storage.oozeShield.size() > 0 && storage.volumes.size() == 1)
-            {
-                gcodeLayer.setAlwaysRetract(true);
-                gcodeLayer.addPolygonsByOptimizer(storage.oozeShield[layerNr], &skirtConfig);
-                gcodeLayer.setAlwaysRetract(!config.enableCombing);
-            }
-        }
-        int32_t z = config.initialLayerThickness + layerNr * config.layerThickness;
-        SupportPolyGenerator supportGenerator(storage.support, z);
-        for(unsigned int volumeCnt = 0; volumeCnt < storage.volumes.size(); volumeCnt++)
-=======
             log("starting Neith Weaver...\n");
                         
             Weaver w(this);
@@ -426,7 +117,6 @@
             log("finished Neith Gcode generation...\n");
             
         } else 
->>>>>>> 7efc41e2
         {
             SliceDataStorage storage(meshgroup);
 
